--- conflicted
+++ resolved
@@ -3,11 +3,7 @@
 import itertools
 import sys
 from abc import ABC
-<<<<<<< HEAD
 from typing import Optional, List, TextIO, Union, Dict, Iterable, Callable, Tuple
-=======
-from typing import Optional, List, TextIO, Union, Dict, Iterable
->>>>>>> b0a51d7e
 
 from llvmlite import binding, ir  # type: ignore
 
@@ -63,6 +59,14 @@
         n: int = int((width + 7) / 8)
         self.total_used += n
 
+        # r: ir.Value = self.builder.zext(self.builder.load(
+        #     self.builder.gep(self.data, (self.used,))), ir.IntType(width))
+        # self.used = self.builder.add(self.used, ir_const_int(1, 64))
+        # for i in range(1, n):
+        #     r = self.builder.or_(r, self.builder.shl(self.builder.zext(self.builder.load(
+        #         self.builder.gep(self.data, (self.used,))), ir.IntType(width)),
+        #         ir.Constant(ir.IntType(width), i * 8)))
+        #     self.used = self.builder.add(self.used, ir_const_int(1, 64))
         r: ir.Value = self.builder.trunc(self.builder.load(self.builder.bitcast(
             self.builder.gep(self.data, (self.used,)), ir.IntType(n * 8).as_pointer())),
             ir.IntType(width))
@@ -621,16 +625,10 @@
 class Concat(BitvecBinaryOp):
     def to_new_ir_value(self, builder: ir.IRBuilder, m: Dict[int, ir.Value]) -> ir.Value:
         t: ir.IntType = self.sort.to_ir_type()
-<<<<<<< HEAD
         return builder.or_(
             builder.shl(builder.zext(self.bitvec1.to_ir_value(builder, m), t),
                         ir.Constant(t, self.bitvec2.sort.width)),
             builder.zext(self.bitvec2.to_ir_value(builder, m), t))
-=======
-        return builder.or_(builder.shl(builder.zext(self.bitvec1.to_ir_value(builder, m), t),
-                                       ir.Constant(t, self.bitvec2.sort.width)),
-                           builder.zext(self.bitvec2.to_ir_value(builder, m), t))
->>>>>>> b0a51d7e
 
 
 class Read(Expr, ABC):
@@ -803,7 +801,6 @@
         self.expr_list = expr_list
 
 
-<<<<<<< HEAD
 def build_init_function(module: ir.Module, bitvec_states: List[BitvecState],
                         bitvec_inputs: List[BitvecInput],
                         state_struct_type: ir.BaseStructType,
@@ -906,10 +903,91 @@
         return function
 
 
+def ir_c_str(builder: ir.IRBuilder, name: str, s: str) -> ir.Value:
+    c: ir.Constant = ir.Constant(ir.ArrayType(ir.IntType(8), len(s)), bytearray(s.encode('utf8')))
+    g: ir.GlobalVariable = ir.GlobalVariable(builder.module, c.type, name)
+    g.linkage = 'internal'
+    g.global_constant = True
+    g.initializer = c
+    return builder.bitcast(g, ir.IntType(8).as_pointer())
+
+
+def build_print_state_function(module: ir.Module, bitvec_states: Iterable[BitvecState],
+                               state_struct_type: ir.BaseStructType,
+                               printf_function: ir.Function) -> ir.Function:
+    function: ir.Function = ir.Function(module, ir.FunctionType(
+        ir.VoidType(), (state_struct_type.as_pointer(),)), 'print_state')
+    builder: ir.IRBuilder = ir.IRBuilder(function.append_basic_block('entry'))
+
+    afs: ir.Value = ir_c_str(builder, "print_state_fs", "%x\0")
+    ans: ir.Value = ir_c_str(builder, "print_state_ns", "\n\0")
+
+    i: int
+    bitvec_state: BitvecState
+    for i, bitvec_state in enumerate(bitvec_states):
+        w: int = bitvec_state.sort.width
+
+        builder.call(printf_function, (ir_c_str(builder, "print_state_{}".format(
+            bitvec_state.nid), "nid: {}, width: {}, value: \0".format(bitvec_state.nid, w)),))
+
+        v: ir.Value = builder.load(builder.gep(function.args[0], (ir.Constant(ir.IntType(32), 0),
+                                                                  ir.Constant(ir.IntType(32), i))))
+
+        for j in range(int((w - 1) / 32) * 32, -1, -32):
+            sv: ir.Value = builder.shl(v, ir.Constant(ir.IntType(w), j))
+            if w < 32:
+                sv = builder.zext(sv, ir.IntType(32))
+            elif w > 32:
+                sv = builder.trunc(sv, ir.IntType(32))
+            builder.call(printf_function, (afs, sv))
+
+        builder.call(printf_function, (ans,))
+
+    builder.ret_void()
+    return function
+
+
+def build_print_input_function(module: ir.Module, bitvec_inputs: Iterable[BitvecInput],
+                               input_struct_type: ir.BaseStructType,
+                               printf_function: ir.Function) -> ir.Function:
+    function: ir.Function = ir.Function(module, ir.FunctionType(
+        ir.VoidType(), (input_struct_type.as_pointer(),)), 'print_input')
+    builder: ir.IRBuilder = ir.IRBuilder(function.append_basic_block('entry'))
+
+    afs: ir.Value = ir_c_str(builder, "print_input_fs", "%x\0")
+    ans: ir.Value = ir_c_str(builder, "print_input_ns", "\n\0")
+
+    i: int
+    bitvec_input: BitvecInput
+    for i, bitvec_input in enumerate(bitvec_inputs):
+        w: int = bitvec_input.sort.width
+
+        builder.call(printf_function, (ir_c_str(builder, "print_input_{}".format(
+            bitvec_input.nid), "nid: {}, width: {}, value: \0".format(bitvec_input.nid, w)),))
+
+        v: ir.Value = builder.load(builder.gep(function.args[0], (ir.Constant(ir.IntType(32), 0),
+                                                                  ir.Constant(ir.IntType(32), i))))
+
+        for j in range(int((w - 1) / 32) * 32, -1, -32):
+            sv: ir.Value = builder.shl(v, ir.Constant(ir.IntType(w), j))
+            if w < 32:
+                sv = builder.zext(sv, ir.IntType(32))
+            elif w > 32:
+                sv = builder.trunc(sv, ir.IntType(32))
+            builder.call(printf_function, (afs, sv))
+
+        builder.call(printf_function, (ans,))
+
+    builder.ret_void()
+    return function
+
+
 def build_main_function(module: ir.Module, state_struct_type: ir.BaseStructType,
                         input_struct_type: ir.BaseStructType,
                         init_function: ir.Function, next_function: ir.Function,
                         constraint_function: ir.Function, bad_function: ir.Function,
+                        printf_function: ir.Function, print_state_function: ir.Function,
+                        print_input_function: ir.Function,
                         init_tu: int, next_tu: int, n: int) -> ir.Function:
     function: ir.Function = ir.Function(module, ir.FunctionType(ir.IntType(32), ()), 'main')
 
@@ -972,32 +1050,13 @@
                         input_struct_type: ir.BaseStructType,
                         init_function: ir.Function, next_function: ir.Function,
                         constraint_function: ir.Function, bad_function: ir.Function,
+                        printf_function: ir.Function, print_state_function: ir.Function,
+                        print_input_function: ir.Function,
                         init_tu: int, next_tu: int, n: int) -> ir.Function:
     function: ir.Function = ir.Function(module, ir.FunctionType(
         ir.IntType(32), (ir.IntType(8).as_pointer(), ir.IntType(64))), 'LLVMFuzzerTestOneInput')
     data: ir.Argument = function.args[0]
     size: ir.Argument = function.args[1]
-
-    ########################################
-    # printf_function_type = ir.FunctionType(ir.IntType(32), [
-    #     ir.PointerType(ir.IntType(8))], var_arg=True)
-    # printf_function = ir.Function(module, printf_function_type, name="printf")
-    #
-    # fmt = "%x\n\0"
-    # c_fmt = ir.Constant(ir.ArrayType(ir.IntType(8), len(fmt)), bytearray(fmt.encode("utf8")))
-    # global_fmt = ir.GlobalVariable(module, c_fmt.type, name="fstr")
-    # global_fmt.linkage = 'internal'
-    # global_fmt.global_constant = True
-    # global_fmt.initializer = c_fmt
-    #
-    # fmt_begin = "begin\n\0"
-    # c_fmt_begin = ir.Constant(ir.ArrayType(ir.IntType(8), len(fmt_begin)),
-    #                           bytearray(fmt_begin.encode("utf8")))
-    # global_fmt_begin = ir.GlobalVariable(module, c_fmt_begin.type, name="begin_str")
-    # global_fmt_begin.linkage = 'internal'
-    # global_fmt_begin.global_constant = True
-    # global_fmt_begin.initializer = c_fmt_begin
-    ########################################
 
     entry_block: ir.Block = function.append_basic_block('entry')
     init_block: ir.Block = function.append_basic_block('init')
@@ -1009,16 +1068,6 @@
     err_block: ir.Block = function.append_basic_block('error')
 
     entry_builder: ir.IRBuilder = ir.IRBuilder(entry_block)
-    ########################################
-    # fmt_arg = entry_builder.bitcast(global_fmt, ir.IntType(8).as_pointer())
-    # fmt_begin_arg = entry_builder.bitcast(global_fmt_begin, ir.IntType(8).as_pointer())
-    # entry_builder.call(printf_function, (fmt_begin_arg, size))
-    # entry_builder.call(printf_function, (fmt_arg, size))
-    # entry_builder.call(printf_function, (fmt_arg, entry_builder.load(
-    #     entry_builder.gep(data, (ir.Constant(ir.IntType(32), 0),)))))
-    # entry_builder.call(printf_function, (fmt_arg, entry_builder.load(
-    #     entry_builder.gep(data, (ir.Constant(ir.IntType(32), 1),)))))
-    ########################################
     entry_builder.cbranch(
         entry_builder.icmp_unsigned('<', size, ir.Constant(ir.IntType(64), init_tu)),
         ret_block, init_block)
@@ -1027,28 +1076,25 @@
     state_ptr: ir.AllocaInstr = init_builder.alloca(state_struct_type)
     input_ptr: ir.AllocaInstr = init_builder.alloca(input_struct_type)
     init_builder.call(init_function, (state_ptr, input_ptr, data, ir_const_int(0, 64)))
-    ########################################
-    # init_builder.call(printf_function, (
-    #     fmt_arg, init_builder.load(gep(init_builder, state_ptr, 0)),))
-    # init_builder.call(printf_function, (
-    #     fmt_arg, init_builder.load(gep(init_builder, state_ptr, 1)),))
-    ########################################
+
+    s_cs: ir.Value = ir_c_str(init_builder, "test_ss", "State %d\n\0")
+    init_builder.call(printf_function, (s_cs, ir.Constant(ir.IntType(32), 0)))
+    init_builder.call(print_state_function, (state_ptr,))
+    i_cs: ir.Value = ir_c_str(init_builder, "test_is", "Input %d\n\0")
+    init_builder.call(printf_function, (i_cs, ir.Constant(ir.IntType(32), 0)))
+    init_builder.call(print_input_function, (input_ptr,))
     init_builder.branch(for_body_block)
 
     for_body_builder: ir.IRBuilder = ir.IRBuilder(for_body_block)
     u_phi: ir.PhiInstr = for_body_builder.phi(ir.IntType(64))
     u_phi.add_incoming(ir_const_int(init_tu, 64), init_block)
+    i_phi: ir.PhiInstr = for_body_builder.phi(ir.IntType(32))
+    i_phi.add_incoming(ir_const_int(0, 32), init_block)
 
     for_body_builder.cbranch(for_body_builder.call(
         constraint_function, (state_ptr, input_ptr)), ct_block, ret_block)
 
     ct1_builder: ir.IRBuilder = ir.IRBuilder(ct_block)
-    ########################################
-    # bad_builder.call(printf_function, (
-    #     fmt_arg, bad_builder.load(gep(bad_builder, state_ptr, 0)),))
-    # bad_builder.call(printf_function, (
-    #     fmt_arg, bad_builder.load(gep(bad_builder, state_ptr, 1)),))
-    ########################################
     ct1_builder.cbranch(ct1_builder.call(bad_function, (state_ptr, input_ptr)), err_block, bf_block)
 
     bf_builder: ir.IRBuilder = ir.IRBuilder(bf_block)
@@ -1056,20 +1102,14 @@
     bf_builder.cbranch(bf_builder.icmp_unsigned('<', size, new_u), ret_block, next_block)
 
     next_builder: ir.IRBuilder = ir.IRBuilder(next_block)
-    ########################################
-    # next_builder.call(printf_function, (
-    #     fmt_arg, next_builder.load(gep(next_builder, state_ptr, 0)),))
-    # next_builder.call(printf_function, (
-    #     fmt_arg, next_builder.load(gep(next_builder, state_ptr, 1)),))
-    ########################################
     next_builder.call(next_function, (state_ptr, input_ptr, data, u_phi))
-    ########################################
-    # next_builder.call(printf_function, (
-    #     fmt_arg, next_builder.load(gep(next_builder, state_ptr, 0)),))
-    # next_builder.call(printf_function, (
-    #     fmt_arg, next_builder.load(gep(next_builder, state_ptr, 1)),))
-    ########################################
+    new_i: ir.Value = next_builder.add(i_phi, ir_const_int(1, 32))
+    next_builder.call(printf_function, (s_cs, new_i))
+    next_builder.call(print_state_function, (state_ptr,))
+    next_builder.call(printf_function, (i_cs, new_i))
+    next_builder.call(print_input_function, (input_ptr,))
     u_phi.add_incoming(new_u, next_block)
+    i_phi.add_incoming(new_i, next_block)
     next_builder.branch(for_body_block)
 
     ret_builder: ir.IRBuilder = ir.IRBuilder(ret_block)
@@ -1080,37 +1120,6 @@
                      (ir_const_int(1, 32),))
     err_builder.unreachable()
 
-=======
-def ir_const_int(v: int, width: int):
-    return ir.Constant(ir.IntType(width), v)
-
-
-def gep(builder: ir.IRBuilder, p: ir.Value, i: int):
-    return builder.gep(p, (ir_const_int(0, 32), ir_const_int(i, 32)))
-
-
-def concat(builder: ir.IRBuilder, v1: ir.Value, v2: ir.Value, l1: int, l2: int):
-    t: ir.IntType = ir.IntType(l1 + l2)
-    return builder.or_(builder.shl(builder.zext(v1, t), ir.Constant(t, l2)), builder.zext(v2, t))
-
-
-def build_gen_function(bitvec_sorts: Iterable[BitvecSort], name: str, rand_function: ir.Function,
-                       struct_type: ir.BaseStructType) -> ir.Function:
-    function: ir.Function = ir.Function(
-        rand_function.module, ir.FunctionType(ir.VoidType(), (struct_type.as_pointer(),)), name)
-    builder: ir.IRBuilder = ir.IRBuilder(function.append_basic_block('entry'))
-
-    i: int
-    bitvec_sort: BitvecSort
-    for i, bitvec_sort in enumerate(bitvec_sorts):
-        v: ir.Value = builder.call(rand_function, ())
-        l1: int
-        for l1 in range(32, bitvec_sort.width, 32):
-            v = concat(builder, v, builder.call(rand_function, ()), l1, 32)
-        v = builder.trunc(v, ir.IntType(bitvec_sort.width))
-        builder.store(v, gep(builder, function.args[0], i))
-    builder.ret_void()
->>>>>>> b0a51d7e
     return function
 
 
@@ -1434,13 +1443,13 @@
                 self.bitvec_table[nid] = Concat(nid, sort, self.get_bitvec(tokens[3]),
                                                 self.get_bitvec(tokens[4]))
 
-<<<<<<< HEAD
     def build_functions(self, module: ir.Module, n: int,
                         argument_types: Iterable[ir.Type],
                         generator_maker: Callable[[ir.IRBuilder], InputGenerator],
                         entry_function_builder: Callable[
                             [ir.Module, ir.BaseStructType, ir.BaseStructType, ir.Function,
-                             ir.Function, ir.Function, ir.Function, int, int, int], ir.Function]
+                             ir.Function, ir.Function, ir.Function, ir.Function, ir.Function,
+                             ir.Function, int, int, int], ir.Function]
                         ) -> None:
         bitvec_states: List[BitvecState] = list(self.bitvec_state_table.values())
         bitvec_inputs: List[BitvecInput] = list(self.bitvec_input_table.values())
@@ -1472,9 +1481,16 @@
             input_struct_type, ir.IRBuilder.and_,
             [constraint.bitvec for constraint in self.constraint_list], True)
 
+        printf_function = ir.Function(module, ir.FunctionType(
+            ir.IntType(32), [ir.PointerType(ir.IntType(8))], var_arg=True), "printf")
+        print_state_function = build_print_state_function(module, bitvec_states, state_struct_type,
+                                                          printf_function)
+        print_input_function = build_print_input_function(module, bitvec_inputs, input_struct_type,
+                                                          printf_function)
+
         entry_function_builder(module, state_struct_type, input_struct_type, init_function,
-                               next_function, constraint_function, bad_function, init_tu, next_tu,
-                               n)
+                               next_function, constraint_function, bad_function, printf_function,
+                               print_state_function, print_input_function, init_tu, next_tu, n)
 
     def build_module_with_main(self, name: str, n: int, triple: str, data_layout: str) -> ir.Module:
         module: ir.Module = ir.Module(name, ir.Context())
@@ -1565,196 +1581,6 @@
         btor2llvm_main(namespace.input, namespace.output, namespace.n)
     else:
         btor2llvm_test(namespace.input, namespace.output)
-=======
-    def build_module(self, name: str, n: int) -> ir.Module:
-        module: ir.Module = ir.Module(name, ir.Context())
-        rand_function: ir.Function = ir.Function(
-            module, ir.FunctionType(ir.IntType(32), ()), 'rand')
-
-        bitvec_states: List[BitvecState] = list(self.bitvec_state_table.values())
-        state_sorts: List[BitvecSort] = [_.sort for _ in bitvec_states]
-        state_struct_type: ir.IdentifiedStructType = module.context.get_identified_type(
-            'struct.State')
-        state_struct_type.set_body(*(_.to_ir_type() for _ in state_sorts))
-
-        bitvec_inputs: List[BitvecInput] = list(self.bitvec_input_table.values())
-        input_sorts: List[BitvecSort] = [_.sort for _ in bitvec_inputs]
-        input_struct_type: ir.IdentifiedStructType = module.context.get_identified_type(
-            'struct.Input')
-        input_struct_type.set_body(*(_.to_ir_type() for _ in input_sorts))
-
-        no_init_bitvec_states: List[BitvecState] = [_ for _ in bitvec_states if not _.init]
-        no_init_state_sorts: List[BitvecSort] = [_.sort for _ in no_init_bitvec_states]
-        no_init_state_struct_type: ir.IdentifiedStructType = module.context.get_identified_type(
-            'struct.InitInput')
-        no_init_state_struct_type.set_body(*(_.to_ir_type() for _ in no_init_state_sorts))
-
-        no_next_bitvec_states: List[BitvecState] = [_ for _ in bitvec_states if not _.next]
-        no_next_state_sorts: List[BitvecSort] = [_.sort for _ in no_next_bitvec_states]
-        no_next_state_struct_type: ir.IdentifiedStructType = module.context.get_identified_type(
-            'struct.NextInput')
-        no_next_state_struct_type.set_body(*(_.to_ir_type() for _ in no_next_state_sorts))
-
-        gen_input_function: ir.Function = build_gen_function(
-            input_sorts, 'gen_input', rand_function, input_struct_type)
-        gen_init_input_function: ir.Function = build_gen_function(
-            no_init_state_sorts, 'gen_init_input', rand_function, no_init_state_struct_type)
-        gen_next_input_function: ir.Function = build_gen_function(
-            no_next_state_sorts, 'gen_next_input', rand_function, no_next_state_struct_type)
-
-        init_function: ir.Function = ir.Function(module, ir.FunctionType(ir.VoidType(), (
-            state_struct_type.as_pointer(), input_struct_type.as_pointer(),
-            no_init_state_struct_type.as_pointer())), 'init')
-        init_builder: ir.IRBuilder = ir.IRBuilder(init_function.append_basic_block('entry'))
-        init_m: Dict[int, ir.Value] = dict((_.nid, init_builder.load(
-            gep(init_builder, init_function.args[1], i))) for i, _ in enumerate(bitvec_inputs))
-
-        i: int
-        j: int = 0
-        bitvec_state: BitvecState
-        for i, bitvec_state in enumerate(bitvec_states):
-            v: ir.Value
-            if not bitvec_state.init:
-                v = init_builder.load(gep(init_builder, init_function.args[2], j))
-                j += 1
-            else:
-                v = bitvec_state.init.to_ir_value(init_builder, init_m)
-
-            init_builder.store(v, gep(init_builder, init_function.args[0], i))
-            init_m[bitvec_state.nid] = v
-
-        init_builder.ret_void()
-
-        next_function: ir.Function = ir.Function(module, ir.FunctionType(ir.VoidType(), (
-            state_struct_type.as_pointer(), input_struct_type.as_pointer(),
-            no_next_state_struct_type.as_pointer())), 'next')
-        next_builder: ir.IRBuilder = ir.IRBuilder(next_function.append_basic_block('entry'))
-        next_m: Dict[int, ir.Value] = dict(itertools.chain(
-            ((_.nid, next_builder.load(gep(next_builder, next_function.args[0], i)))
-             for i, _ in enumerate(bitvec_states)),
-            ((_.nid, next_builder.load(gep(next_builder, next_function.args[1], i)))
-             for i, _ in enumerate(bitvec_inputs))))
-
-        j = 0
-        vs: List[ir.Value] = []
-        for i, bitvec_state in enumerate(bitvec_states):
-            if not bitvec_state.next:
-                vs.append(next_builder.load(gep(next_builder, next_function.args[2], j)))
-                j += 1
-            else:
-                vs.append(bitvec_state.next.to_ir_value(next_builder, next_m))
-
-        for i, v in enumerate(vs):
-            next_builder.store(v, gep(next_builder, next_function.args[0], i))
-
-        next_builder.ret_void()
-
-        bad_function: ir.Function = ir.Function(module, ir.FunctionType(ir.IntType(1), (
-            state_struct_type.as_pointer(), input_struct_type.as_pointer())), 'bad')
-        bad_builder: ir.IRBuilder = ir.IRBuilder(bad_function.append_basic_block('entry'))
-        bad_m: Dict[int, ir.Value] = dict(itertools.chain(
-            ((_.nid, bad_builder.load(gep(bad_builder, bad_function.args[0], i)))
-             for i, _ in enumerate(bitvec_states)),
-            ((_.nid, bad_builder.load(gep(bad_builder, bad_function.args[1], i)))
-             for i, _ in enumerate(bitvec_inputs))))
-
-        bad_ret: ir.Value = ir.Constant(ir.IntType(1), False)
-        for bad in self.bad_list:
-            bad_ret = bad_builder.or_(bad_ret, bad.bitvec.to_ir_value(bad_builder, bad_m))
-        bad_builder.ret(bad_ret)
-
-        constraint_function: ir.Function = ir.Function(module, ir.FunctionType(ir.IntType(1), (
-            state_struct_type.as_pointer(), input_struct_type.as_pointer())), 'constraint')
-        constraint_builder: ir.IRBuilder = ir.IRBuilder(
-            constraint_function.append_basic_block('entry'))
-        constraint_m: Dict[int, ir.Value] = dict(itertools.chain(
-            ((_.nid, constraint_builder.load(gep(constraint_builder,
-                                                 constraint_function.args[0], i)))
-             for i, _ in enumerate(bitvec_states)),
-            ((_.nid, constraint_builder.load(gep(constraint_builder,
-                                                 constraint_function.args[1], i)))
-             for i, _ in enumerate(bitvec_inputs))))
-
-        constraint_ret: ir.Value = ir.Constant(ir.IntType(1), True)
-        for constraint in self.constraint_list:
-            constraint_ret = constraint_builder.and_(
-                constraint_ret, constraint.bitvec.to_ir_value(constraint_builder, constraint_m))
-        constraint_builder.ret(constraint_ret)
-
-        main_function: ir.Function = ir.Function(module, ir.FunctionType(
-            ir.IntType(32), (ir.IntType(32), ir.IntType(8).as_pointer().as_pointer())), 'main')
-
-        entry_block: ir.Block = main_function.append_basic_block('entry')
-        for_body_block: ir.Block = main_function.append_basic_block('for.body')
-        else1_block: ir.Block = main_function.append_basic_block('else1')
-        else2_block: ir.Block = main_function.append_basic_block('else2')
-        for_end_block: ir.Block = main_function.append_basic_block('for.end')
-        else3_block: ir.Block = main_function.append_basic_block('else3')
-        ret0_block: ir.Block = main_function.append_basic_block('ret0')
-        ret1_block: ir.Block = main_function.append_basic_block('ret1')
-
-        entry_builder: ir.IRBuilder = ir.IRBuilder(entry_block)
-        state_ptr: ir.AllocaInstr = entry_builder.alloca(state_struct_type)
-        input_ptr: ir.AllocaInstr = entry_builder.alloca(input_struct_type)
-        init_input_ptr: ir.AllocaInstr = entry_builder.alloca(no_init_state_struct_type)
-        next_input_ptr: ir.AllocaInstr = entry_builder.alloca(no_next_state_struct_type)
-        entry_builder.call(gen_input_function, (input_ptr,))
-        entry_builder.call(gen_init_input_function, (init_input_ptr,))
-        entry_builder.call(init_function, (state_ptr, input_ptr, init_input_ptr))
-        entry_builder.branch(for_body_block)
-
-        for_body_builder: ir.IRBuilder = ir.IRBuilder(for_body_block)
-        i_phi: ir.PhiInstr = for_body_builder.phi(ir.IntType(32))
-        i_phi.add_incoming(ir_const_int(0, 32), entry_block)
-        for_body_builder.cbranch(for_body_builder.call(
-            constraint_function, (state_ptr, input_ptr)), else1_block, ret0_block)
-
-        else1_builder: ir.IRBuilder = ir.IRBuilder(else1_block)
-        else1_builder.cbranch(else1_builder.call(bad_function, (state_ptr, input_ptr)),
-                              ret1_block, else2_block)
-
-        else2_builder: ir.IRBuilder = ir.IRBuilder(else2_block)
-        else2_builder.call(gen_input_function, (input_ptr,))
-        else2_builder.call(gen_next_input_function, (next_input_ptr,))
-        else2_builder.call(next_function, (state_ptr, input_ptr, next_input_ptr))
-        inc: ir.Value = else2_builder.add(i_phi, ir_const_int(1, 32))
-        i_phi.add_incoming(inc, else2_block)
-        else2_builder.cbranch(else2_builder.icmp_signed('<', inc, ir_const_int(n, 32)),
-                              for_body_block, for_end_block)
-
-        for_end_builder: ir.IRBuilder = ir.IRBuilder(for_end_block)
-        for_end_builder.cbranch(for_end_builder.call(
-            constraint_function, (state_ptr, input_ptr)), else3_block, ret0_block)
-
-        else3_builder: ir.IRBuilder = ir.IRBuilder(else3_block)
-        else3_builder.cbranch(else3_builder.call(bad_function, (state_ptr, input_ptr)),
-                              ret1_block, ret0_block)
-
-        ret0_builder: ir.IRBuilder = ir.IRBuilder(ret0_block)
-        ret0_builder.ret(ir_const_int(0, 32))
-
-        ret1_builder: ir.IRBuilder = ir.IRBuilder(ret1_block)
-        ret1_builder.ret(ir_const_int(1, 32))
-        return module
-
-
-def main() -> int:
-    argument_parser: argparse.ArgumentParser = argparse.ArgumentParser(
-        description='A tool to convert btor2 files to LLVM.')
-    argument_parser.add_argument('input', metavar='FILE', help='input btor2 file')
-    argument_parser.add_argument('-output', '--output', help='place the output into [FILE]',
-                                 metavar='FILE', nargs='?', default='out.ll')
-    argument_parser.add_argument('-n', '--n', help='set the number of iterations',
-                                 metavar='N', nargs='?', type=int, default=10)
-
-    namespace: argparse.Namespace = argument_parser.parse_args()
-
-    parser: Btor2Parser = Btor2Parser()
-    with open(namespace.input) as input_file:
-        parser.parse(input_file)
-    with open(namespace.output, 'w+') as output_file:
-        output_file.write(str(parser.build_module(namespace.input, namespace.n)))
->>>>>>> b0a51d7e
 
     return 0
 
